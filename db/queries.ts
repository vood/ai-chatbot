'server-only';

import { genSaltSync, hashSync } from 'bcrypt-ts';
import { and, asc, desc, eq, gt } from 'drizzle-orm';
import { drizzle } from 'drizzle-orm/postgres-js';
import postgres from 'postgres';

import {
  user,
  chat,
<<<<<<< HEAD
  document,
  agent,
  suggestion,
  type Agent,
  type User,
  type Suggestion,
=======
  User,
  document,
  Suggestion,
  Message,
  message,
  vote,
>>>>>>> 4880e0d9
} from './schema';

// Optionally, if not using email/pass login, you can
// use the Drizzle adapter for Auth.js / NextAuth
// https://authjs.dev/reference/adapter/drizzle
let client = postgres(`${process.env.POSTGRES_URL!}?sslmode=require`);
let db = drizzle(client);

export async function getUser(email: string): Promise<Array<User>> {
  try {
    return await db.select().from(user).where(eq(user.email, email));
  } catch (error) {
    console.error('Failed to get user from database');
    throw error;
  }
}

export async function createUser(email: string, password: string) {
  let salt = genSaltSync(10);
  let hash = hashSync(password, salt);

  try {
    return await db.insert(user).values({ email, password: hash });
  } catch (error) {
    console.error('Failed to create user in database');
    throw error;
  }
}

export async function saveChat({
  id,
  userId,
<<<<<<< HEAD
  agentId,
=======
  title,
>>>>>>> 4880e0d9
}: {
  id: string;
  userId: string;
<<<<<<< HEAD
  agentId?: string;
=======
  title: string;
>>>>>>> 4880e0d9
}) {
  try {
    return await db.insert(chat).values({
      id,
      createdAt: new Date(),
<<<<<<< HEAD
      updatedAt: new Date(),
      messages: JSON.stringify(messages),
      userId,
      agentId,
=======
      userId,
      title,
>>>>>>> 4880e0d9
    });
  } catch (error) {
    console.error('Failed to save chat in database');
    throw error;
  }
}

export async function deleteChatById({ id }: { id: string }) {
  try {
    return await db.delete(chat).where(eq(chat.id, id));
  } catch (error) {
    console.error('Failed to delete chat by id from database');
    throw error;
  }
}

export async function getChatsByUserId({ id }: { id: string }) {
  try {
    return await db
      .select()
      .from(chat)
      .where(eq(chat.userId, id))
      .orderBy(desc(chat.createdAt));
  } catch (error) {
    console.error('Failed to get chats by user from database');
    throw error;
  }
}

export async function getChatById({ id }: { id: string }) {
  try {
    const [selectedChat] = await db.select().from(chat).where(eq(chat.id, id));
    return selectedChat;
  } catch (error) {
    console.error('Failed to get chat by id from database');
<<<<<<< HEAD
=======
    throw error;
  }
}

export async function saveMessages({ messages }: { messages: Array<Message> }) {
  try {
    return await db.insert(message).values(messages);
  } catch (error) {
    console.error('Failed to save messages in database', error);
    throw error;
  }
}

export async function getMessagesByChatId({ id }: { id: string }) {
  try {
    return await db
      .select()
      .from(message)
      .where(eq(message.chatId, id))
      .orderBy(asc(message.createdAt));
  } catch (error) {
    console.error('Failed to get messages by chat id from database', error);
    throw error;
  }
}

export async function voteMessage({
  chatId,
  messageId,
  type,
}: {
  chatId: string;
  messageId: string;
  type: 'up' | 'down';
}) {
  try {
    const [existingVote] = await db
      .select()
      .from(vote)
      .where(and(eq(vote.messageId, messageId)));

    if (existingVote) {
      return await db
        .update(vote)
        .set({ isUpvoted: type === 'up' ? true : false })
        .where(and(eq(vote.messageId, messageId), eq(vote.chatId, chatId)));
    } else {
      return await db.insert(vote).values({
        chatId,
        messageId,
        isUpvoted: type === 'up' ? true : false,
      });
    }
  } catch (error) {
    console.error('Failed to upvote message in database', error);
    throw error;
  }
}

export async function getVotesByChatId({ id }: { id: string }) {
  try {
    return await db.select().from(vote).where(eq(vote.chatId, id));
  } catch (error) {
    console.error('Failed to get votes by chat id from database', error);
>>>>>>> 4880e0d9
    throw error;
  }
}

export async function saveDocument({
  id,
  title,
  content,
  userId,
}: {
  id: string;
  title: string;
  content: string;
  userId: string;
}) {
  try {
    return await db.insert(document).values({
      id,
      title,
      content,
      userId,
      createdAt: new Date(),
    });
  } catch (error) {
    console.error('Failed to save document in database');
    throw error;
  }
}

export async function getDocumentsById({ id }: { id: string }) {
  try {
    const documents = await db
      .select()
      .from(document)
      .where(eq(document.id, id))
      .orderBy(asc(document.createdAt));

    return documents;
  } catch (error) {
    console.error('Failed to get document by id from database');
    throw error;
  }
}

export async function getDocumentById({ id }: { id: string }) {
  try {
    const [selectedDocument] = await db
      .select()
      .from(document)
      .where(eq(document.id, id))
      .orderBy(desc(document.createdAt));

    return selectedDocument;
  } catch (error) {
    console.error('Failed to get document by id from database');
    throw error;
  }
}

export async function deleteDocumentsByIdAfterTimestamp({
  id,
  timestamp,
}: {
  id: string;
  timestamp: Date;
}) {
  try {
    return await db
      .delete(document)
      .where(and(eq(document.id, id), gt(document.createdAt, timestamp)));
  } catch (error) {
    console.error(
      'Failed to delete documents by id after timestamp from database'
    );
    throw error;
  }
}

export async function saveSuggestions({
  suggestions,
}: {
  suggestions: Array<Suggestion>;
}) {
  try {
    return await db.insert(suggestion).values(suggestions);
  } catch (error) {
    console.error('Failed to save suggestions in database');
    throw error;
  }
}

export async function getSuggestionsByDocumentId({
  documentId,
}: {
  documentId: string;
}) {
  try {
    return await db
      .select()
      .from(suggestion)
      .where(and(eq(suggestion.documentId, documentId)));
  } catch (error) {
    console.error(
      'Failed to get suggestions by document version from database'
    );
    throw error;
  }
}

// Create a new Agent
export async function createAgent({
  name,
  description,
  customInstructions,
  aiModel,
  userId,
}: {
  name: string;
  description?: string;
  customInstructions?: string;
  aiModel: string;
  userId: string;
}): Promise<Agent> {
  try {
    const [newAgent] = await db
      .insert(agent)
      .values({
        name,
        description,
        customInstructions,
        aiModel,
        userId,
      })
      .returning();
    return newAgent;
  } catch (error) {
    console.error('Failed to create Agent in database');
    throw error;
  }
}

// Get an Agent by ID
export async function getAgentById({
  id,
}: {
  id: string;
}): Promise<Agent | undefined> {
  try {
    const [selectedAgent] = await db
      .select()
      .from(agent)
      .where(eq(agent.id, id));
    return selectedAgent;
  } catch (error) {
    console.error('Failed to get Agent by id from database');
    throw error;
  }
}

// Get all Agents for a user
export async function getAgentsByUserId({
  userId,
}: {
  userId: string;
}): Promise<Agent[]> {
  try {
    return await db.select().from(agent).where(eq(agent.userId, userId));
  } catch (error) {
    console.error('Failed to get Agents by user id from database');
    throw error;
  }
}

// Update an Agent
export async function updateAgent({
  id,
  name,
  description,
  customInstructions,
  aiModel,
}: {
  id: string;
  name?: string;
  description?: string;
  customInstructions?: string;
  aiModel?: string;
}): Promise<Agent | undefined> {
  try {
    const [updatedAgent] = await db
      .update(agent)
      .set({
        name,
        description,
        customInstructions,
        aiModel,
        updatedAt: new Date(),
      })
      .where(eq(agent.id, id))
      .returning();
    return updatedAgent;
  } catch (error) {
    console.error('Failed to update Agent in database');
    throw error;
  }
}<|MERGE_RESOLUTION|>--- conflicted
+++ resolved
@@ -8,21 +8,15 @@
 import {
   user,
   chat,
-<<<<<<< HEAD
-  document,
   agent,
   suggestion,
   type Agent,
   type User,
   type Suggestion,
-=======
-  User,
   document,
-  Suggestion,
   Message,
   message,
   vote,
->>>>>>> 4880e0d9
 } from './schema';
 
 // Optionally, if not using email/pass login, you can
@@ -55,33 +49,21 @@
 export async function saveChat({
   id,
   userId,
-<<<<<<< HEAD
   agentId,
-=======
   title,
->>>>>>> 4880e0d9
 }: {
   id: string;
   userId: string;
-<<<<<<< HEAD
   agentId?: string;
-=======
   title: string;
->>>>>>> 4880e0d9
 }) {
   try {
     return await db.insert(chat).values({
       id,
       createdAt: new Date(),
-<<<<<<< HEAD
-      updatedAt: new Date(),
-      messages: JSON.stringify(messages),
+      title,
       userId,
       agentId,
-=======
-      userId,
-      title,
->>>>>>> 4880e0d9
     });
   } catch (error) {
     console.error('Failed to save chat in database');
@@ -117,8 +99,6 @@
     return selectedChat;
   } catch (error) {
     console.error('Failed to get chat by id from database');
-<<<<<<< HEAD
-=======
     throw error;
   }
 }
@@ -183,7 +163,6 @@
     return await db.select().from(vote).where(eq(vote.chatId, id));
   } catch (error) {
     console.error('Failed to get votes by chat id from database', error);
->>>>>>> 4880e0d9
     throw error;
   }
 }
